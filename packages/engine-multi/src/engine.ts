--- conflicted
+++ resolved
@@ -79,13 +79,8 @@
 
   // Timeout for the whole workflow
   timeout?: number;
-<<<<<<< HEAD
-=======
-
-  purge?: boolean;
 
   statePropsToRemove?: string[];
->>>>>>> a4b83f66
 };
 
 export type ExecuteOptions = {
