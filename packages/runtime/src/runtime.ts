import { createMockLogger, Logger } from '@openfn/logger';

import type {
  Operation,
  ExecutionPlan,
  State,
  JobNodeID,
  ExecutionCallbacks,
} from './types';
import type { LinkerOptions } from './modules/linker';
import executePlan from './execute/plan';
import clone from './util/clone';

export const TIMEOUT = 5 * 60 * 1000; // 5 minutes

export type Options = {
  start?: JobNodeID;
  logger?: Logger;
  jobLogger?: Logger;

  timeout?: number; // this is timeout used per job, not per workflow
  strict?: boolean; // Be strict about handling of state returned from jobs
  deleteConfiguration?: boolean;

  // Treat state as immutable (likely to break in legacy jobs)
  immutableState?: boolean;

  // TODO currently unused
  // Ensure that all incoming jobs are sandboxed / loaded as text
  // In practice this means throwing if someone tries to pass live js
  forceSandbox?: boolean;

  linker?: LinkerOptions;

<<<<<<< HEAD
  callbacks?: ExecutionCallbacks;
=======
  // inject stuff into the environment
  // aka globals
  // Used by unit tests. any security concerns?
  globals?: any;
>>>>>>> a520e7b7
};

const defaultState = { data: {}, configuration: {} };

// Log nothing by default
const defaultLogger = createMockLogger();

// TODO doesn't really make sense to pass in a state object to an xplan,
// so maybe state becomes an option in the opts object
const run = (
  expressionOrXPlan: string | Operation[] | ExecutionPlan,
  state?: State,
  opts: Options = {}
) => {
  const logger = opts.logger || defaultLogger;

  // Strict state handling by default
  if (!opts.hasOwnProperty('strict')) {
    opts.strict = true;
  }
  if (!opts.hasOwnProperty('deleteConfiguration')) {
    opts.deleteConfiguration = true;
  }

  // TODO the plan doesn't have an id, should it be given one?
  // Ditto the jobs?
  let plan: ExecutionPlan;
  if (
    typeof expressionOrXPlan == 'string' ||
    !expressionOrXPlan.hasOwnProperty('jobs')
  ) {
    // Build an execution plan for an incoming expression
    plan = {
      jobs: [
        {
          expression: expressionOrXPlan,
        },
      ],
    } as ExecutionPlan;
    logger.debug('Generated execution plan for incoming expression');
    // TODO how do we sanitise state.config?
    logger.debug(plan);
  } else {
    plan = expressionOrXPlan as ExecutionPlan;
  }

  if (state) {
    plan.initialState = clone(state);
  } else if (!plan.initialState) {
    plan.initialState = defaultState;
  }

  return executePlan(plan, opts, logger);
};

export default run;<|MERGE_RESOLUTION|>--- conflicted
+++ resolved
@@ -32,14 +32,10 @@
 
   linker?: LinkerOptions;
 
-<<<<<<< HEAD
   callbacks?: ExecutionCallbacks;
-=======
-  // inject stuff into the environment
-  // aka globals
-  // Used by unit tests. any security concerns?
+
+  // inject globals into the environment
   globals?: any;
->>>>>>> a520e7b7
 };
 
 const defaultState = { data: {}, configuration: {} };
