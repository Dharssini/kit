{
  "name": "@openfn/runtime-manager",
  "version": "0.0.41",
  "description": "An example runtime manager service.",
  "main": "dist/index.js",
  "type": "module",
  "scripts": {
<<<<<<< HEAD
    "test": "pnpm ava",
    "test:types": "pnpm tsc --noEmit --project tsconfig.json",
    "build": "tsup --config ../../tsup.config.js src/index.ts src/mock-worker.ts src/worker.ts --no-splitting",
    "build:watch": "pnpm build --watch"
=======
    "_test": "pnpm ava",
    "_test:types": "pnpm tsc --noEmit --project tsconfig.json",
    "build": "tsup --config ../../tsup.config.js src/index.ts src/mock-worker.ts --no-splitting",
    "build:watch": "pnpm build --watch",
    "serve": "nodemon -e ts --exec 'tsm --experimental-vm-modules --no-warnings src/server/index.ts'"
>>>>>>> 0bf18153
  },
  "author": "Open Function Group <admin@openfn.org>",
  "license": "ISC",
  "dependencies": {
<<<<<<< HEAD
    "@openfn/compiler": "workspace:*",
=======
    "@openfn/compiler": "workspace:^0.0.36",
>>>>>>> 0bf18153
    "@openfn/language-common": "2.0.0-rc3",
    "@openfn/logger": "workspace:*",
    "@openfn/runtime": "workspace:*",
    "koa": "^2.13.4",
    "workerpool": "^6.2.1"
  },
  "devDependencies": {
    "@types/koa": "^2.13.5",
    "@types/node": "^18.15.13",
    "@types/nodemon": "^1.19.2",
    "@types/workerpool": "^6.1.0",
    "ava": "5.3.1",
    "nodemon": "^2.0.19",
    "ts-node": "^10.9.1",
    "tslib": "^2.4.0",
    "tsm": "^2.2.2",
<<<<<<< HEAD
    "tsup": "^6.2.3",
    "typescript": "^4.6.4"
  },
  "files": [
    "dist",
    "README.md"
  ]
=======
    "tsup": "^7.2.0",
    "typescript": "^5.1.6"
  }
>>>>>>> 0bf18153
}<|MERGE_RESOLUTION|>--- conflicted
+++ resolved
@@ -5,27 +5,15 @@
   "main": "dist/index.js",
   "type": "module",
   "scripts": {
-<<<<<<< HEAD
     "test": "pnpm ava",
     "test:types": "pnpm tsc --noEmit --project tsconfig.json",
     "build": "tsup --config ../../tsup.config.js src/index.ts src/mock-worker.ts src/worker.ts --no-splitting",
     "build:watch": "pnpm build --watch"
-=======
-    "_test": "pnpm ava",
-    "_test:types": "pnpm tsc --noEmit --project tsconfig.json",
-    "build": "tsup --config ../../tsup.config.js src/index.ts src/mock-worker.ts --no-splitting",
-    "build:watch": "pnpm build --watch",
-    "serve": "nodemon -e ts --exec 'tsm --experimental-vm-modules --no-warnings src/server/index.ts'"
->>>>>>> 0bf18153
   },
   "author": "Open Function Group <admin@openfn.org>",
   "license": "ISC",
   "dependencies": {
-<<<<<<< HEAD
     "@openfn/compiler": "workspace:*",
-=======
-    "@openfn/compiler": "workspace:^0.0.36",
->>>>>>> 0bf18153
     "@openfn/language-common": "2.0.0-rc3",
     "@openfn/logger": "workspace:*",
     "@openfn/runtime": "workspace:*",
@@ -42,17 +30,11 @@
     "ts-node": "^10.9.1",
     "tslib": "^2.4.0",
     "tsm": "^2.2.2",
-<<<<<<< HEAD
-    "tsup": "^6.2.3",
-    "typescript": "^4.6.4"
+    "tsup": "^7.2.0",
+    "typescript": "^5.1.6"
   },
   "files": [
     "dist",
     "README.md"
   ]
-=======
-    "tsup": "^7.2.0",
-    "typescript": "^5.1.6"
-  }
->>>>>>> 0bf18153
 }