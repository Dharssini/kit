import crypto from 'node:crypto';

import {
  ATTEMPT_COMPLETE,
  ATTEMPT_COMPLETE_PAYLOAD,
  ATTEMPT_LOG,
  ATTEMPT_LOG_PAYLOAD,
  ATTEMPT_START,
  ATTEMPT_START_PAYLOAD,
  GET_CREDENTIAL,
  GET_DATACLIP,
  GET_DATACLIP_PAYLOAD,
  RUN_COMPLETE,
  RUN_COMPLETE_PAYLOAD,
  RUN_START,
  RUN_START_PAYLOAD,
} from '../events';
import { Channel } from '../types';
import { getWithReply, stringify } from '../util';

import type { ExecutionPlan } from '@openfn/runtime';
import type { JSONLog, Logger } from '@openfn/logger';
import {
  WorkflowCompleteEvent,
  WorkflowStartEvent,
} from '../mock/runtime-engine';

const enc = new TextDecoder('utf-8');

export type AttemptState = {
  activeRun?: string;
  activeJob?: string;
  plan: ExecutionPlan;
  dataclips: Record<string, any>;

  // final dataclip id
  lastDataclipId?: string;
};

type Context = {
  channel: Channel;
  state: AttemptState;
  logger: Logger;
  onComplete: (result: any) => void;
};

// pass a web socket connected to the attempt channel
// this thing will do all the work
export function execute(
  channel: Channel,
  engine: any, // TODO typing!
  logger: Logger,
  // TODO first thing we'll do here is pull the plan
  plan: ExecutionPlan
) {
  return new Promise(async (resolve) => {
    logger.info('execute..');
    // TODO add proper logger (maybe channel, rtm and logger comprise a context object)
    // tracking state for this attempt
    const state: AttemptState = {
      plan,
      // set the result data clip id (which needs renaming)
      // to the initial state
      lastDataclipId: plan.initialState as string | undefined,
    };

    const context: Context = { channel, state, logger, onComplete: resolve };

    type EventHandler = (context: any, event: any) => void;

    // Utility funciton to
    // a) bind an event handler to a event
    // b) pass the contexdt object into the hander
    // c) log the event
    const addEvent = (eventName: string, handler: EventHandler) => {
      const wrappedFn = async (event: any) => {
        try {
          await handler(context, event);
          logger.info(`${plan.id} :: ${eventName} :: OK`);
        } catch (e: any) {
          logger.error(
            `${plan.id} :: ${eventName} :: ERR: ${e.message || e.toString()}`
          );
          logger.error(e);
        }
      };
      return {
        [eventName]: wrappedFn,
      };
    };

    // TODO we should wait for each event to complete before sending the next one
    // Eg wait for a large dataclip to upload back to lightning before starting the next job
    // should we actually defer exeuction, or just the reporting?
    // Does it matter if logs aren't sent back in order?
    // There are some practical requirements
    // like we can't post a log until the job start has been acknowledged by Lightning
    // (ie until the run was created at lightning's end)
    // that probably means we need to cache here rather than slow down the runtime?
    const listeners = Object.assign(
      {},
      addEvent('workflow-start', onWorkflowStart),
      addEvent('job-start', onJobStart),
      addEvent('job-complete', onJobComplete),
      addEvent('log', onJobLog),
      // This will also resolve the promise
      addEvent('workflow-complete', onWorkflowComplete)
    );
    engine.listen(plan.id, listeners);

    const resolvers = {
      credential: (id: string) => loadCredential(channel, id),
      // dataclip: (id: string) => loadDataclip(channel, id),
      // TODO not supported right now
    };

    if (typeof plan.initialState === 'string') {
      logger.debug('loading dataclip', plan.initialState);
      plan.initialState = await loadDataclip(channel, plan.initialState);
      logger.success('dataclip loaded');
      logger.debug(plan.initialState);
    }

    engine.execute(plan, resolvers);
  });
}

// async/await wrapper to push to a channel
// TODO move into utils I think?
export const sendEvent = <T>(channel: Channel, event: string, payload?: any) =>
  new Promise((resolve, reject) => {
    channel
      .push<T>(event, payload)
      .receive('error', reject)
      .receive('timeout', reject)
      .receive('ok', resolve);
  });

// TODO maybe move all event handlers into api/events/*

export function onJobStart({ channel, state }: Context, event: any) {
  // generate a run id and write it to state
  state.activeRun = crypto.randomUUID();
  state.activeJob = event.jobId;

  return sendEvent<RUN_START_PAYLOAD>(channel, RUN_START, {
    run_id: state.activeRun!,
    job_id: state.activeJob!,
    input_dataclip_id: state.lastDataclipId,
  });
}

export function onJobComplete({ channel, state }: Context, event: any) {
  const dataclipId = crypto.randomUUID();

<<<<<<< HEAD
  const run_id = state.activeRun;
  const job_id = state.activeJob;
=======
  channel.push<RUN_COMPLETE_PAYLOAD>(RUN_COMPLETE, {
    run_id: event.jobId,
    job_id: state.activeJob!,
    output_dataclip_id: dataclipId,
    output_dataclip: stringify(event.state),
    reason: "success"  // HAND WAVE, change me!
  });
>>>>>>> 3f8ec8a4

  if (!state.dataclips) {
    state.dataclips = {};
  }
  state.dataclips[dataclipId] = event.state;

  // TODO right now, the last job to run will be the result for the attempt
  // this may not stand up in the future
  // I'd feel happer if the runtime could judge what the final result is
  // (taking into account branches and stuff)
  // The problem is that the runtime will return the object, not an id,
  // so we have a bit of a mapping problem
  state.lastDataclipId = dataclipId;

  delete state.activeRun;
  delete state.activeJob;

  return sendEvent<RUN_COMPLETE_PAYLOAD>(channel, RUN_COMPLETE, {
    run_id,
    job_id,
    output_dataclip_id: dataclipId,
    output_dataclip: stringify(event.state),
  });
}

export function onWorkflowStart(
  { channel }: Context,
  _event: WorkflowStartEvent
) {
  return sendEvent<ATTEMPT_START_PAYLOAD>(channel, ATTEMPT_START);
}

export async function onWorkflowComplete(
  { state, channel, onComplete }: Context,
  _event: WorkflowCompleteEvent
) {
  const result = state.dataclips[state.lastDataclipId!];

  await sendEvent<ATTEMPT_COMPLETE_PAYLOAD>(channel, ATTEMPT_COMPLETE, {
    final_dataclip_id: state.lastDataclipId!,
    status: 'success', // TODO
  });

  onComplete(result);
}

export function onJobLog({ channel, state }: Context, event: JSONLog) {
  // lightning-friendly log object
  const log: ATTEMPT_LOG_PAYLOAD = {
    attempt_id: state.plan.id!,
    message: event.message,
    source: event.name,
    level: event.level,
    timestamp: event.time || Date.now(),
  };

  if (state.activeRun) {
    log.run_id = state.activeRun;
  }

  return sendEvent<ATTEMPT_LOG_PAYLOAD>(channel, ATTEMPT_LOG, log);
}

export async function loadDataclip(channel: Channel, stateId: string) {
  const result = await getWithReply<Uint8Array>(channel, GET_DATACLIP, {
    id: stateId,
  });
  const str = enc.decode(new Uint8Array(result));
  return JSON.parse(str);
}

export async function loadCredential(channel: Channel, credentialId: string) {
  return getWithReply(channel, GET_CREDENTIAL, { id: credentialId });
}<|MERGE_RESOLUTION|>--- conflicted
+++ resolved
@@ -153,18 +153,8 @@
 export function onJobComplete({ channel, state }: Context, event: any) {
   const dataclipId = crypto.randomUUID();
 
-<<<<<<< HEAD
   const run_id = state.activeRun;
   const job_id = state.activeJob;
-=======
-  channel.push<RUN_COMPLETE_PAYLOAD>(RUN_COMPLETE, {
-    run_id: event.jobId,
-    job_id: state.activeJob!,
-    output_dataclip_id: dataclipId,
-    output_dataclip: stringify(event.state),
-    reason: "success"  // HAND WAVE, change me!
-  });
->>>>>>> 3f8ec8a4
 
   if (!state.dataclips) {
     state.dataclips = {};
@@ -187,6 +177,7 @@
     job_id,
     output_dataclip_id: dataclipId,
     output_dataclip: stringify(event.state),
+    reason: 'success',
   });
 }
 
