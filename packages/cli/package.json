{
  "name": "@openfn/cli",
  "version": "0.0.19",
  "description": "CLI devtools for the openfn toolchain.",
  "engines": {
    "node": ">=16",
    "pnpm": ">=7"
  },
  "scripts": {
    "test": "pnpm ava",
    "test:watch": "pnpm ava -w",
    "test:types": "pnpm tsc --noEmit --project tsconfig.json",
    "build": "tsup --config ./tsup.config.js",
    "build:watch": "pnpm build --watch",
    "openfn": "node --no-warnings dist/index.js",
    "pack": "pnpm pack --pack-destination ../../dist"
  },
  "exports": {
    ".": {
      "import": {
        "types": "./dist/index.d.ts",
        "default": "./dist/index.js"
      }
    }
  },
  "type": "module",
  "bin": {
    "openfn": "dist/index.js"
  },
  "module": "dist/index.js",
  "types": "dist/index.d.ts",
  "keywords": [],
  "author": "Open Function Group <admin@openfn.org>",
  "license": "ISC",
  "devDependencies": {
    "@openfn/language-common": "2.0.0-rc3",
    "@types/mock-fs": "^4.13.1",
    "@types/node": "^17.0.45",
    "@types/yargs": "^17.0.12",
    "ava": "5.1.0",
    "mock-fs": "^5.1.4",
    "ts-node": "^10.8.1",
    "tslib": "^2.4.0",
    "tsup": "^6.2.3",
    "typescript": "^4.7.4"
  },
  "dependencies": {
<<<<<<< HEAD
    "@openfn/compiler": "workspace:^0.0.15",
    "@openfn/describe-package": "workspace:^0.0.9",
    "@openfn/logger": "workspace:^0.0.6",
    "@openfn/runtime": "workspace:^0.0.11",
=======
    "@openfn/compiler": "workspace:^0.0.18",
    "@openfn/logger": "workspace:^0.0.7",
    "@openfn/runtime": "workspace:^0.0.12",
    "fast-safe-stringify": "^2.1.1",
>>>>>>> 2cd73ebe
    "rimraf": "^3.0.2",
    "treeify": "^1.1.0",
    "yargs": "^17.5.1"
  },
  "files": [
    "dist",
    "README.md"
  ]
}<|MERGE_RESOLUTION|>--- conflicted
+++ resolved
@@ -45,17 +45,11 @@
     "typescript": "^4.7.4"
   },
   "dependencies": {
-<<<<<<< HEAD
-    "@openfn/compiler": "workspace:^0.0.15",
-    "@openfn/describe-package": "workspace:^0.0.9",
-    "@openfn/logger": "workspace:^0.0.6",
-    "@openfn/runtime": "workspace:^0.0.11",
-=======
     "@openfn/compiler": "workspace:^0.0.18",
+    "@openfn/describe-package": "workspace:^0.0.11",
     "@openfn/logger": "workspace:^0.0.7",
     "@openfn/runtime": "workspace:^0.0.12",
     "fast-safe-stringify": "^2.1.1",
->>>>>>> 2cd73ebe
     "rimraf": "^3.0.2",
     "treeify": "^1.1.0",
     "yargs": "^17.5.1"
