--- conflicted
+++ resolved
@@ -82,11 +82,8 @@
     outputStdout: Boolean(opts.outputStdout),
     packages: opts.packages,
     stateStdin: opts.stateStdin,
-<<<<<<< HEAD
     specifier: opts.specifier,
-=======
     strictOutput: opts.strictOutput ?? true,
->>>>>>> 2cd73ebe
     immutable: opts.immutable || false,
   } as SafeOpts;
   const set = (key: keyof Opts, value: string) => {
