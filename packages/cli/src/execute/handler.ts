--- conflicted
+++ resolved
@@ -13,12 +13,9 @@
 import validateAdaptors from '../util/validate-adaptors';
 import loadPlan from '../util/load-plan';
 import assertPath from '../util/assert-path';
-<<<<<<< HEAD
 import { clearCache } from '../util/cache';
-=======
 import fuzzyMatchStart from '../util/fuzzy-match-start';
 import abort from '../util/abort';
->>>>>>> ea248a3e
 
 const executeHandler = async (options: ExecuteOptions, logger: Logger) => {
   const start = new Date().getTime();
@@ -76,15 +73,10 @@
   try {
     const result = await execute(plan, state, options, logger);
 
-<<<<<<< HEAD
-    if (options.cache) {
-      logger.success("Cached output written to ./cli-cache (see info logs for details)")
-=======
     if (options.cacheSteps) {
       logger.success(
         'Cached output written to ./cli-cache (see info logs for details)'
       );
->>>>>>> ea248a3e
     }
 
     await serializeOutput(options, result, logger);
