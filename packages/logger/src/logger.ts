import c from 'chalk';
import iconfirm from '@inquirer/confirm';
import stringify from 'fast-safe-stringify';
import * as symbols from './symbols';
import sanitize from './sanitize';
import getDurationString from './util/duration';
import ensureOptions, { LogOptions, LogLevel } from './options';

// Nice clean log level definitions

// Don't log anything at all (good for unit tests)
// (Note that this doesn't stop a component printing to stdout! It just disables the logger)
export const NONE = 'none';

// Defaults for all the family. Prints what the user absolutely has to know.
// Top-level completions, errors and warnings
export const SUCCESS = 'success'; // aka default

// As success, but without the tick icon
export const ALWAYS = 'always'; // aka default

// For power users. Success + generally interesting high-level information about what's happening.
// Ie, operations starting, compiler changes
export const INFO = 'info';

// For devs debugging - really detailed output about stepping into and out of major operations.
// includes lots of data dumps
export const DEBUG = 'debug';

export const ERROR = 'error';

export const WARN = 'warn';

export type LogArgs = any[];

// TODO something is wrong with these typings
// Trying to differentiate user priority presets from log functions
export type LogFns =
  | 'debug'
  | 'info'
  | 'log'
  | 'warn'
  | 'error'
  | 'success'
  | 'always';

export type JSONLog = {
  message: Array<string | object | any>;
  level: LogFns;
  name?: string;
  time: number;
};

export type StringLog = [LogFns | 'confirm' | 'print', ...any];

// Design for a logger
// some inputs:
// This will be passed into a job, so must look like the console object
// will be used by default by compiler and runtime
export interface Logger extends Console {
  constructor(name: string): Logger;

  options: Required<LogOptions>;

  // standard log functions
  log(...args: any[]): void;
  info(...args: any[]): void;
  debug(...args: any[]): void;
  warn(...args: any[]): void;
  error(...args: any[]): void;
  success(...args: any[]): void;
  always(...args: any[]): void;

  // fancier log functions
  proxy(obj: Partial<JSONLog>): void;
  proxy(name: string, level: string, message: any[]): void;
  print(...args: any[]): void;
  confirm(message: string, force?: boolean): Promise<boolean>;
  timer(name: string): string | undefined;
  break(): void;
  // group();
  // groupEnd();
  // time();
  // timeEnd()

  // special log functions
  // state() // output a state object
}

// Typing here is a bit messy because filter levels and function levels are conflated
const priority: Record<LogFns | LogLevel, number> = {
  [DEBUG]: 0,
  [INFO]: 1,
  log: 1,
  default: 2,
  [ALWAYS]: 2,
  [WARN]: 2,
  [SUCCESS]: 2,
  [NONE]: 9,
  [ERROR]: 100, // errors ALWAYS log
};

// // TODO I'd quite like each package to have its own colour, I think
// // that would be a nice branding exercise, even when running standalone
// const colors = {
//   'Compiler': 'green', // reassuring green
//   'Runtime': 'pink', // cheerful pink
//   'Job': 'blue', // businesslike blue

//   // default to white I guess
// }

// TODO what if we want to hide levels?
// OR hide some levels?
// Or customise the display?
// TODO use cool emojis
export const styleLevel = (level: LogFns) => {
  switch (level) {
    case ERROR:
      return c.red(symbols.cross);
    case WARN:
      return c.yellow(symbols.warning);
    case SUCCESS:
      return c.green(symbols.tick);
    case ALWAYS:
      return c.white(symbols.lozenge);
    case DEBUG:
      return c.grey(symbols.pointer);
    default:
      return c.white(symbols.info);
  }
};

// This reporter should prefix all logs with the logger name
// It should also handle grouping
// The options object should be namespaced so that runtime managers can pass a global options object
// to each logger. Seems counter-intuitive but it should be much easier!
// TODO allow the logger to accept a single argument
export default function (name?: string, options: LogOptions = {}): Logger {
  const opts = ensureOptions(options) as Required<LogOptions>;
  const minLevel = priority[opts.level];

  // This is what we actually pass the log strings to
  const emitter = opts.logger;

  const log = (name: string | undefined, level: LogFns, ...args: LogArgs) => {
    if (priority[level] >= minLevel) {
      if (options.json) {
        logJSON(name, level, ...args);
      } else {
        logString(name, level, ...args);
      }
    }
  };

<<<<<<< HEAD
  const logJSON = (
    name: string | undefined,
    level: LogFns,
    ...args: LogArgs
  ) => {
=======
  const logJSON = (level: LogFns, ...args: LogArgs) => {
    const message = args.map((o) =>
      sanitize(o, {
        stringify: false,
        policy: options.sanitize,
      })
    );
    if (message.length === 1 && message[0] === null) {
      // Special case:
      // If logging null only, don't log anything
      // This enables the remove obfuscation policy to work properly
      return;
    }
>>>>>>> 0bf18153
    const output: JSONLog = {
      level,
      name,
      message,
      time: Date.now(),
    };

    stringify(output);
    emitter[level](stringify(output));
  };

  const logString = (
    name: string | undefined,
    level: LogFns,
    ...args: LogArgs
  ) => {
    if (emitter.hasOwnProperty(level)) {
      const cleanedArgs = args.map((o) =>
        sanitize(o, {
          stringify: true,
          sanitizePaths: [],
          policy: options.sanitize,
        })
      );

      if (cleanedArgs.length === 1 && cleanedArgs[0] === null) {
        // Special case:
        // If logging null only, don't log anything
        // This enables the remove obfuscation policy to work properly
        return;
      }

      if (cleanedArgs.length) {
        const output = [];
        if (name && !opts.hideNamespace) {
          // TODO how can we fix the with of the type column so that things
          //      are nicely arranged in the CLI?
          output.push(c.blue(`[${name}]`));
        }
        if (!opts.hideIcons) {
          output.push(styleLevel(level));
        }

        emitter[level](...output.concat(cleanedArgs));
      }
    }
  };

  // "forward" a log event from another logger as if it came from this one
  const proxy = function (...args: any[]) {
    let j;
    if (args.length === 3) {
      const [name, level, message] = args;
      j = { name, level, message };
    } else {
      j = args[0];
    }
    j = j as JSONLog;

    log(j.name, j.level, ...j.message);
  };

  // print() will log without any metadata/overhead/santization
  // basically a proxy for console.log
  const print = (...args: any[]) => {
    if (opts.level !== NONE) {
      if (opts.json) {
        emitter.info(JSON.stringify({ message: args }));
      } else {
        emitter.info(...args);
      }
    }
  };

  const confirm = async (message: string, force = false) => {
    if (force) {
      return true;
    }
    return iconfirm({ message });
  };

  const timers: Record<string, number> = {};

  /**
   * Toggle to start and end a timer
   * If a timer is ended,returns a nicely formatted duration string
   */
  const timer = (name: string) => {
    if (timers[name]) {
      const startTime = timers[name];
      delete timers[name];
      return getDurationString(new Date().getTime() - startTime);
    }
    timers[name] = new Date().getTime();
  };

  const wrap =
    (level: LogFns) =>
    (...args: LogArgs) =>
      log(name, level, ...args);

  // TODO this does not yet cover the full console API
  const logger = {
    info: wrap(INFO),
    log: wrap(INFO),
    debug: wrap(DEBUG),
    error: wrap(ERROR),
    warn: wrap(WARN),
    success: wrap(SUCCESS),
    always: wrap(ALWAYS),
    confirm,
    timer,
    print,
    proxy,

    // possible convenience APIs
    force: () => {}, // force the next lines to log (even if silent)
    unforce: () => {}, // restore silent default
    // print a line break
    break: () => {
      console.log();
    },
    indent: (_spaces: 0) => {}, // set the indent level

    options: opts, // debug and testing
  } as unknown; // type shenanegans

  return logger as Logger;
}<|MERGE_RESOLUTION|>--- conflicted
+++ resolved
@@ -153,14 +153,11 @@
     }
   };
 
-<<<<<<< HEAD
   const logJSON = (
     name: string | undefined,
     level: LogFns,
     ...args: LogArgs
   ) => {
-=======
-  const logJSON = (level: LogFns, ...args: LogArgs) => {
     const message = args.map((o) =>
       sanitize(o, {
         stringify: false,
@@ -173,7 +170,6 @@
       // This enables the remove obfuscation policy to work properly
       return;
     }
->>>>>>> 0bf18153
     const output: JSONLog = {
       level,
       name,
